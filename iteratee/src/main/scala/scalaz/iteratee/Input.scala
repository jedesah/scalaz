package scalaz
package iteratee

import LazyOption._
import Iteratee._

/**The input to an iteratee. **/
sealed trait Input[E] {

  def fold[Z](empty: => Z, el: (=> E) => Z, eof: => Z): Z

  def apply[Z](empty: => Z, el: (=> E) => Z, eof: => Z) =
    fold(empty, el, eof)

  def el: LazyOption[E] =
    apply(lazyNone[E], lazySome(_), lazyNone[E])

  def elOr(e: => E) =
    el.getOrElse(e)

  def isEmpty: Boolean =
    apply(true, _ => false, false)

  def isEl: Boolean =
    apply(false, _ => true, false)

  def isEof: Boolean =
    apply(false, _ => false, true)

  def map[X](f: (=> E) => X): Input[X] =
    fold(emptyInput, e => elInput(f(e)), eofInput)

  def flatMap[X](f: (=> E) => Input[X]): Input[X] =
    fold(emptyInput, e => f(e), eofInput)

  def filter(f: (=> E) => Boolean): Input[E] =
    fold(emptyInput, e => if (f(e)) this else emptyInput, eofInput)

  def foreach(f: (=> E) => Unit) =
    fold((), e => f(e), ())

  def forall(p: (=> E) => Boolean): Boolean =
    fold(true, p, true)

  def exists(p: (=> E) => Boolean): Boolean =
    fold(false, p, false)

  abstract override def toString = fold("Empty", el => el.toString, "EOF")
}

object Input extends InputInstances with InputFunctions {
  def apply[E](e: => E): Input[E] =
    elInput(e)

  object Empty {
    def apply[E]: Input[E] = new Input[E] {
      def fold[Z](empty: => Z, el: (=> E) => Z, eof: => Z) = empty
    }

    def unapply[E](i: Input[E]): Boolean = i.fold(true, _ => false, false)
  }


  object Element {
    def apply[E](e: => E): Input[E] = new Input[E] {
      def fold[Z](empty: => Z, el: (=> E) => Z, eof: => Z) = el(e)
    }

    def unapply[E](i: Input[E]): Option[E] = i.fold(None, Some(_), None)
  }

  object Eof {
    def apply[E]: Input[E] = new Input[E] {
      def fold[Z](empty: => Z, el: (=> E) => Z, eof: => Z) = eof
    }

    def unapply[E](i: Input[E]): Boolean = i.fold(false, _ => false, true)
  }

}

sealed abstract class InputInstances {
  import Input._

<<<<<<< HEAD
  implicit val input: Traverse[Input] with MonadPlus[Input] with Each[Input] with Length[Input] = new Traverse[Input] with MonadPlus[Input] with Each[Input] with Length[Input] {
=======
  implicit val input = new Traverse[Input] with Monad[Input] with Plus[Input] with Each[Input] with Length[Input] {
>>>>>>> 9ee2fcfd
     override def length[A](fa: Input[A]): Int = fa.fold(
       empty = 0
       , el = _ => 1
       , eof = 0
     )
     def point[A](a: => A): Input[A] = elInput(a)
     def traverseImpl[G[_]: Applicative, A, B](fa: Input[A])(f: A => G[B]): G[Input[B]] = fa.fold(
       empty = Applicative[G].point(emptyInput[B])
       , el = x => Applicative[G].map(f(x))(b => elInput(b))
       , eof = Applicative[G].point(eofInput[B])
     )
    override def foldRight[A, B](fa: Input[A], z: => B)(f: (A, => B) => B): B = fa.fold(
       empty = z
       , el = a => f(a, z)
       , eof = z
     )
     def each[A](fa: Input[A])(f: A => Unit) = fa foreach (a => f(a))
     def plus[A](a: Input[A], b: => Input[A]): Input[A] = a.fold(
       empty = b
       , el = _ => a
       , eof = b
     )
     def bind[A, B](fa: Input[A])(f: A => Input[B]): Input[B] = fa flatMap (a => f(a))
   }

<<<<<<< HEAD
   implicit def inputMonoid[A](implicit A: Monoid[A]): Monoid[Input[A]] = new Monoid[Input[A]] {
=======
   implicit def inputSemigroup[A](implicit A: Semigroup[A]) = new Semigroup[Input[A]] {
>>>>>>> 9ee2fcfd
     def append(a1: Input[A], a2: => Input[A]): Input[A] = a1.fold(
       empty = a2.fold(
         empty = emptyInput
         , el = elInput
         , eof = eofInput
       )
       , el = xa => a2.fold(
         empty = elInput(xa)
         , el = ya => elInput(A.append(xa, ya))
         , eof = eofInput
       )
       , eof = eofInput
     )
   }

   implicit def inputEqual[A](implicit A: Equal[A]): Equal[Input[A]] = new Equal[Input[A]] {
     def equal(a1: Input[A], a2: Input[A]): Boolean = a1.fold(
       empty = a2.isEmpty
       , el = a => a2.exists(z => A.equal(a, z))
       , eof = a2.isEof
     )
   }

   implicit def inputShow[A](implicit A: Show[A]): Show[Input[A]] = new Show[Input[A]] {
     override def shows(f: Input[A]) = f.fold(
       empty = "empty-input"
       , el = a => "el-input(" + A.shows(a) + ")"
       , eof = "eof-input"
     )
   }
}

trait InputFunctions {
  def emptyInput[E]: Input[E] = Input.Empty[E]
  def elInput[E](e: => E): Input[E] = Input.Element(e)
  def eofInput[E]: Input[E] = Input.Eof[E]
}<|MERGE_RESOLUTION|>--- conflicted
+++ resolved
@@ -82,11 +82,7 @@
 sealed abstract class InputInstances {
   import Input._
 
-<<<<<<< HEAD
-  implicit val input: Traverse[Input] with MonadPlus[Input] with Each[Input] with Length[Input] = new Traverse[Input] with MonadPlus[Input] with Each[Input] with Length[Input] {
-=======
-  implicit val input = new Traverse[Input] with Monad[Input] with Plus[Input] with Each[Input] with Length[Input] {
->>>>>>> 9ee2fcfd
+  implicit val input: Traverse[Input] with Monad[Input] with Plus[Input] with Each[Input] with Length[Input] = new Traverse[Input] with Monad[Input] with Plus[Input] with Each[Input] with Length[Input] {
      override def length[A](fa: Input[A]): Int = fa.fold(
        empty = 0
        , el = _ => 1
@@ -112,11 +108,7 @@
      def bind[A, B](fa: Input[A])(f: A => Input[B]): Input[B] = fa flatMap (a => f(a))
    }
 
-<<<<<<< HEAD
-   implicit def inputMonoid[A](implicit A: Monoid[A]): Monoid[Input[A]] = new Monoid[Input[A]] {
-=======
-   implicit def inputSemigroup[A](implicit A: Semigroup[A]) = new Semigroup[Input[A]] {
->>>>>>> 9ee2fcfd
+   implicit def inputSemigroup[A](implicit A: Semigroup[A]): Semigroup[Input[A]] = new Semigroup[Input[A]] {
      def append(a1: Input[A], a2: => Input[A]): Input[A] = a1.fold(
        empty = a2.fold(
          empty = emptyInput
