package scalaz
package iteratee

import effect._
import Iteratee._
import Ordering._
import Id._

trait EnumeratorT[E, F[_]] { self =>
  def apply[A]: StepT[E, F, A] => IterateeT[E, F, A]

  def mapE[I](et: EnumerateeT[E, I, F])(implicit M: Monad[F]): EnumeratorT[I, F] = et run self

  def map[B](f: E => B)(implicit ev: Monad[F]): EnumeratorT[B, F] =
    EnumerateeT.map[E, B, F](f) run self

  def #::(e: => E)(implicit F: Monad[F]): EnumeratorT[E, F] = {
    new EnumeratorT[E, F] {
      def apply[A] = _.mapCont(_(elInput(e))) &= self
    }
  }

  def flatMap[B](f: E => EnumeratorT[B, F])(implicit M1: Monad[F]) =
    EnumerateeT.flatMap(f) run self

  def flatten[B, G[_]](implicit ev: E =:= G[B], MO: F |>=| G): EnumeratorT[B, F] = {
    import MO._
    flatMap(e => EnumeratorT.enumeratorTMonadTrans.liftM(MO.promote(ev(e))))
  }

  def bindM[B, G[_]](f: E => G[EnumeratorT[B, F]])(implicit F: Monad[F], G: Monad[G]): F[G[EnumeratorT[B, F]]] = {
    import scalaz.syntax.semigroup._
    val iter = fold[G[EnumeratorT[B, F]], F, G[EnumeratorT[B, F]]](G.point(EnumeratorT.empty[B, F])) {
      case (acc, concat) => G.bind(acc) { en => 
                              G.map(concat) { append => en |+| append } 
                            }
    }   

    (iter &= self.map(f)).run
  }

  def collect[B](pf: PartialFunction[E, B])(implicit monad: Monad[F]): EnumeratorT[B, F] =
    EnumerateeT.collect[E, B, F](pf) run self

  def uniq(implicit ord: Order[E], M: Monad[F]): EnumeratorT[E, F] =
    EnumerateeT.uniq[E, F] run self

  def zipWithIndex(implicit M: Monad[F]): EnumeratorT[(E, Long), F] =
    EnumerateeT.zipWithIndex[E, F] run self

  def drainTo[M[_]](implicit M: Monad[F], P: PlusEmpty[M], Z: Applicative[M]): F[M[E]] =
    (IterateeT.consume[E, F, M] &= self).run

  def reduced[B](b: B)(f: (B, E) => B)(implicit M: Monad[F]): EnumeratorT[B, F] =
    new EnumeratorT[B, F] {
      def apply[A] = (step: StepT[B, F, A]) => {
        def check(s: StepT[E, F, B]): IterateeT[B, F, A] = s.fold(
          cont = k => k(eofInput) >>== {
            s => s.mapContOr(_ => sys.error("diverging iteratee"), check(s))
          }
          , done = (a, _) => step.mapCont(f => f(elInput(a)))
        )

        iterateeT(M.bind((IterateeT.fold[E, F, B](b)(f) &= self).value) { s => check(s).value })
      }
    }
    
  def cross[E2](e2: EnumeratorT[E2, F])(implicit M: Monad[F]): EnumeratorT[(E, E2), F] =
    EnumerateeT.cross[E, E2, F](e2) run self
}

trait EnumeratorTInstances0 {
  implicit def enumeratorTSemigroup[E, F[_]](implicit F0: Bind[F]): Semigroup[EnumeratorT[E, F]] = new EnumeratorTSemigroup[E, F] {
    implicit def F = F0
  }
}

trait EnumeratorTInstances extends EnumeratorTInstances0 {
  implicit def enumeratorTMonoid[E, F[_]](implicit F0: Monad[F]): Monoid[EnumeratorT[E, F]] = new EnumeratorTMonoid[E, F] {
    implicit def F = F0
  }

  implicit def enumeratorTMonad[F[_]](implicit M0: Monad[F]): Monad[({type λ[α]=EnumeratorT[α, F]})#λ] = new EnumeratorTMonad[F] {
    implicit def M = M0
  }

  implicit def enumeratorTMonadTrans: MonadTrans[({ type λ[β[_], α] = EnumeratorT[α, β] })#λ] = new MonadTrans[({ type λ[β[_], α] = EnumeratorT[α, β] })#λ] {
    def liftM[G[_]: Monad, E](ga: G[E]): EnumeratorT[E, G] = new EnumeratorT[E, G] {
      def apply[A] = (s: StepT[E, G, A]) => iterateeT(Monad[G].bind(ga) { e => s.mapCont(k => k(elInput(e))).value })
    }

    implicit def apply[G[_]: Monad]: Monad[({type λ[α] = EnumeratorT[α, G]})#λ] = enumeratorTMonad[G]
  }
}

trait EnumeratorTFunctions {
  def enumerate[E](as: Stream[E]): Enumerator[E] = enumStream[E, Id](as)

  def empty[E, F[_]: Applicative]: EnumeratorT[E, F] =
    new EnumeratorT[E, F] {
      def apply[A] = _.pointI
    }

  /** 
   * An EnumeratorT that is at EOF
   */
  def enumEofT[E, F[_] : Applicative]: EnumeratorT[E, F] =
    new EnumeratorT[E, F] {
      def apply[A] = _.mapCont(_(eofInput))
    }

  /**
   * An enumerator that forces the evaluation of an effect in the F monad when it is consumed.
   */
  def perform[E, F[_]: Monad, B](f: F[B]): EnumeratorT[E, F] =
    new EnumeratorT[E, F] {
      def apply[A] = s => iterateeT(Monad[F].bind(f) { _ => s.pointI.value })
    }

  def enumOne[E, F[_]: Applicative](e: E): EnumeratorT[E, F] =
    new EnumeratorT[E, F] {
      def apply[A] = _.mapCont(_(elInput(e)))
    }

  def enumStream[E, F[_] : Monad](xs: Stream[E]): EnumeratorT[E, F] =
    new EnumeratorT[E, F] {
      def apply[A] = (s: StepT[E, F, A]) => xs match {
        case h #:: t => s.mapCont(k => k(elInput(h)) >>== enumStream[E, F](t).apply[A])
        case _       => s.pointI
      }
    }

  def enumList[E, F[_] : Monad](xs: List[E]): EnumeratorT[E, F] =
    new EnumeratorT[E, F] {
      def apply[A] = (s: StepT[E, F, A]) => xs match {
        case h :: t => s.mapCont(k => k(elInput(h)) >>== enumList[E, F](t).apply[A])
        case Nil    => s.pointI
      }
    }

  def enumIterator[E, F[_]](x: => Iterator[E])(implicit MO: MonadPartialOrder[F, IO]) : EnumeratorT[E, F] =
    new EnumeratorT[E, F] {
      import MO._
      lazy val iter = x
      def apply[A] = (s: StepT[E, F, A]) =>
        s.mapCont(
          k =>
            if (iter.hasNext) {
              val n = iter.next()
              k(elInput(n)) >>== apply[A]
            } else s.pointI
        )
    }

  def enumIoSource[T, E, F[_]](get : () => IoExceptionOr[T], gotdata : IoExceptionOr[T] => Boolean, render : T => E)(implicit MO: MonadPartialOrder[F, IO]): EnumeratorT[IoExceptionOr[E], F] =
    new EnumeratorT[IoExceptionOr[E], F] {
      import MO._
      def apply[A] = (s: StepT[IoExceptionOr[E], F, A]) =>
        s.mapCont(
          k => {
            val i = get()
            if (gotdata(i)) k(elInput(i.map(render))) >>== apply[A]
            else s.pointI
          }
        )
    }
<<<<<<< HEAD

  def enumInputStream[F[_]](in: => java.io.InputStream)(implicit MO: MonadPartialOrder[F, IO]): EnumeratorT[IoExceptionOr[Byte], F] =
    new EnumeratorT[IoExceptionOr[Byte], F] {
      import MO._
      lazy val inputStream = in
      def apply[A] = (s: StepT[IoExceptionOr[Byte], F, A]) =>
        s.mapCont(
          k => {
            val i = IoExceptionOr(inputStream.read)
            if (i exists (_ != -1)) k(elInput(i.map(_.toByte))) >>== apply[A]
            else s.pointI
          }
        )
    }

=======
  
  def enumReader[F[_]](r: => java.io.Reader)(implicit MO: MonadPartialOrder[F, IO]): EnumeratorT[IoExceptionOr[Char], F] = {
    lazy val src = r
    enumIoSource(get = () => IoExceptionOr(src.read),
                 gotdata = (i: IoExceptionOr[Int]) => i exists (_ != -1),
                 render = ((n: Int) => n.toChar))
  }
                                               
  def enumInputStream[F[_]](is: => java.io.InputStream)(implicit MO: MonadPartialOrder[F, IO]): EnumeratorT[IoExceptionOr[Byte], F] = {
    lazy val src = is
    enumIoSource(get = () => IoExceptionOr(src.read),
                 gotdata = (i: IoExceptionOr[Int]) => i exists (_ != -1),
                 render = ((n:Int) => n.toByte))
  }
  
>>>>>>> 877875c8
  def enumIndexedSeq[E, F[_]: Monad](a : IndexedSeq[E], min: Int = 0, max: Option[Int] = None) : EnumeratorT[E, F] =
    new EnumeratorT[E, F] {
      private val limit = max.map(_ min (a.length)).getOrElse(a.length)
      def apply[A] = {
        def loop(pos : Int): StepT[E, F, A] => IterateeT[E, F, A] = {
          s => 
            s.mapCont(
              k => if (limit > pos) k(elInput(a(pos))) >>== loop(pos + 1)
                   else             s.pointI
            )   
        }
        loop(min)
      }
    }

  /**
   * An enumerator that yields the elements of the specified array from index min (inclusive) to max (exclusive)
   */
  def enumArray[E, F[_]: Monad](a : Array[E], min: Int = 0, max: Option[Int] = None) : EnumeratorT[E, F] =
    enumIndexedSeq(a, min, max)

  def repeat[E, F[_] : Monad](e: E): EnumeratorT[E, F] =
    new EnumeratorT[E, F] {
      def apply[A] = (s: StepT[E, F, A]) => s.mapCont(_(elInput(e)) >>== apply[A])
    }

  def iterate[E, F[_] : Monad](f: E => E, e: E): EnumeratorT[E, F] =
    new EnumeratorT[E, F] {
      def apply[A]: StepT[E, F, A] => IterateeT[E, F, A] = {
        type StepM = StepT[E, F, A]
        type IterateeM = IterateeT[E, F, A]

        def checkCont1(z: (E => (StepM => IterateeM)) => E => (Input[E] => IterateeM) => IterateeM, lastState: E): (StepM => IterateeM) = {
          def step: E => (StepM => IterateeM) = {
            state => _.mapCont(k => z(step)(state)(k))
          }

          step(lastState)
        }

        checkCont1(contFactory => state => k => k(elInput(e)) >>== contFactory(f(state)), e)
      }
    }
}

// Instances are mixed in with the IterateeT object
object EnumeratorT extends EnumeratorTFunctions with EnumeratorTInstances

//
// Type class implementation traits
//

private[scalaz] trait EnumeratorTSemigroup[E, F[_]] extends Semigroup[EnumeratorT[E, F]] {
  implicit def F: Bind[F]

  def append(f1: EnumeratorT[E, F], f2: => EnumeratorT[E, F]) =
    new EnumeratorT[E, F] {
      def apply[A] = (s: StepT[E, F, A]) => f1[A](s) >>== f2[A]
    }
}

private[scalaz] trait EnumeratorTMonoid[E, F[_]] extends Monoid[EnumeratorT[E, F]] with EnumeratorTSemigroup[E, F] {
  implicit def F: Monad[F]

  def zero = new EnumeratorT[E, F] {
    def apply[A] = (s: StepT[E, F, A]) => s.pointI
  }
}

private[scalaz] trait EnumeratorTFunctor[F[_]] extends Functor[({type λ[α]=EnumeratorT[α, F]})#λ] {
  implicit def M: Monad[F]
  abstract override def map[A, B](fa: EnumeratorT[A, F])(f: A => B): EnumeratorT[B, F] = fa.map(f)
}

private [scalaz] trait EnumeratorTMonad[F[_]] extends Monad[({type λ[α]=EnumeratorT[α, F]})#λ] with EnumeratorTFunctor[F] {
  def bind[A, B](fa: EnumeratorT[A, F])(f: A => EnumeratorT[B, F]) = fa.flatMap(f)
  def point[E](e: => E) = EnumeratorT.enumOne[E, F](e)
}<|MERGE_RESOLUTION|>--- conflicted
+++ resolved
@@ -164,39 +164,21 @@
           }
         )
     }
-<<<<<<< HEAD
-
-  def enumInputStream[F[_]](in: => java.io.InputStream)(implicit MO: MonadPartialOrder[F, IO]): EnumeratorT[IoExceptionOr[Byte], F] =
-    new EnumeratorT[IoExceptionOr[Byte], F] {
-      import MO._
-      lazy val inputStream = in
-      def apply[A] = (s: StepT[IoExceptionOr[Byte], F, A]) =>
-        s.mapCont(
-          k => {
-            val i = IoExceptionOr(inputStream.read)
-            if (i exists (_ != -1)) k(elInput(i.map(_.toByte))) >>== apply[A]
-            else s.pointI
-          }
-        )
-    }
-
-=======
-  
+
   def enumReader[F[_]](r: => java.io.Reader)(implicit MO: MonadPartialOrder[F, IO]): EnumeratorT[IoExceptionOr[Char], F] = {
     lazy val src = r
     enumIoSource(get = () => IoExceptionOr(src.read),
                  gotdata = (i: IoExceptionOr[Int]) => i exists (_ != -1),
                  render = ((n: Int) => n.toChar))
   }
-                                               
+
   def enumInputStream[F[_]](is: => java.io.InputStream)(implicit MO: MonadPartialOrder[F, IO]): EnumeratorT[IoExceptionOr[Byte], F] = {
     lazy val src = is
     enumIoSource(get = () => IoExceptionOr(src.read),
                  gotdata = (i: IoExceptionOr[Int]) => i exists (_ != -1),
                  render = ((n:Int) => n.toByte))
   }
-  
->>>>>>> 877875c8
+
   def enumIndexedSeq[E, F[_]: Monad](a : IndexedSeq[E], min: Int = 0, max: Option[Int] = None) : EnumeratorT[E, F] =
     new EnumeratorT[E, F] {
       private val limit = max.map(_ min (a.length)).getOrElse(a.length)
