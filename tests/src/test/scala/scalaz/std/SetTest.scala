--- conflicted
+++ resolved
@@ -7,14 +7,9 @@
 
 class SetTest extends Spec {
   checkAll(equal.laws[Set[Int]])
-<<<<<<< HEAD
-  checkAll(monadPlus.strongLaws[Option])
-  checkAll(traverse.laws[Option])
-  checkAll(isEmpty.laws[Set])
-=======
   checkAll(order.laws[Set[Int]])
   checkAll(monoid.laws[Set[Int]])
   checkAll(monadPlus.strongLaws[Set])
   checkAll(traverse.laws[Set])
->>>>>>> 671e94c0
+  checkAll(isEmpty.laws[Set])
 }