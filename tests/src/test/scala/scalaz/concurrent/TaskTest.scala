package scalaz
package concurrent

import scalaz.scalacheck.ScalazProperties._
import scalaz.scalacheck.ScalazArbitrary._
import scalaz.std.AllInstances._
import org.scalacheck.Prop._

import java.util.concurrent.{Executors, TimeoutException}
import java.util.concurrent.atomic._
import org.scalacheck.Prop.forAll

object TaskTest extends SpecLite {

  val N = 10000
  val correct = (0 to N).sum
  val LM = Monad[List]; import LM.monadSyntax._;
  val LT = Traverse[List]; import LT.traverseSyntax._

  // standard worst case scenario for trampolining -
  // huge series of left associated binds
  def leftAssociatedBinds(seed: (=> Int) => Task[Int],
                          cur: (=> Int) => Task[Int]): Task[Int] =
    (0 to N).map(cur(_)).foldLeft(seed(0))(Task.taskInstance.lift2(_ + _))

  val options = List[(=> Int) => Task[Int]](n => Task.now(n), Task.delay _ , Task.apply _)
  val combinations = (options tuple options)

  "left associated binds" ! check {
    combinations.forall { case (seed, cur) => leftAssociatedBinds(seed, cur).run == correct }
  }

  "traverse-based map == sequential map" ! forAll { (xs: List[Int]) =>
    xs.map(_ + 1) == xs.traverse(x => Task(x + 1)).run
  }

  "gather-based map == sequential map" ! forAll { (xs: List[Int]) =>
    xs.map(_ + 1) == Nondeterminism[Task].gather(xs.map(x => Task(x + 1))).run
  }

  case object FailWhale extends RuntimeException {
    override def fillInStackTrace = this
  }

  "catches exceptions" ! check {
    Task { Thread.sleep(10); throw FailWhale; 42 }.map(_ + 1).attemptRun ==
    -\/(FailWhale)
  }

<<<<<<< HEAD
  "catches exceptions in a mapped function" ! check {
    Task { Thread.sleep(10); 42 }.map(_ => throw FailWhale).attemptRun ==
    -\/(FailWhale)
  }

  "catches exceptions in a mapped function, created by delay" ! check {
    Task.delay { Thread.sleep(10); 42 }.map(_ => throw FailWhale).attemptRun ==
    -\/(FailWhale)
  }

  "catches exceptions in a mapped function, created with now" ! check {
    Task.now { Thread.sleep(10); 42 }.map(_ => throw FailWhale).attemptRun ==
    -\/(FailWhale)
  }

  "catches exceptions in a flatMapped function" ! check {
    Task { Thread.sleep(10); 42 }.flatMap(_ => throw FailWhale).attemptRun ==
    -\/(FailWhale)
  }

  "catches exceptions in a flatMapped function, created with delay" ! check {
    Task.delay { Thread.sleep(10); 42 }.flatMap(_ => throw FailWhale).attemptRun ==
    -\/(FailWhale)
  }

  "catches exceptions in a flatMapped function, created with now" ! check {
    Task.now { Thread.sleep(10); 42 }.flatMap(_ => throw FailWhale).attemptRun ==
    -\/(FailWhale)
  }

  "catches exceptions in parallel execution" ! prop { (x: Int, y: Int) =>
=======
  "catches exceptions in parallel execution" ! forAll { (x: Int, y: Int) =>
>>>>>>> 55240f79
    val t1 = Task { Thread.sleep(10); throw FailWhale; 42 }
    val t2 = Task { 43 }
    Nondeterminism[Task].both(t1, t2).attemptRun == -\/(FailWhale)
  }

  "Nondeterminism[Task]" should {
    import scalaz.concurrent.Task._
    val es = Executors.newFixedThreadPool(1)


    "correctly process gatherUnordered for >1 tasks in non-blocking way" in {
      val t1 = fork(now(1))(es)
      val t2 = delay(7).flatMap(_=>fork(now(2))(es))
      val t3 = fork(now(3))(es)
      val t = fork(Task.gatherUnordered(Seq(t1,t2,t3)))(es)

      t.run.toSet must_== Set(1,2,3)
    }


    "correctly process gatherUnordered for 1 task in non-blocking way" in {
      val t1 = fork(now(1))(es)

      val t = fork(Task.gatherUnordered(Seq(t1)))(es)

      t.run.toSet must_== Set(1)
    }

    "correctly process gatherUnordered for empty seq of tasks in non-blocking way" in {
      val t = fork(Task.gatherUnordered(Seq()))(es)

      t.run.toSet must_== Set()
    }

    "early terminate once any of the tasks failed" in {
      import Thread._
      val ex = new RuntimeException("expected")

      val t1v = new AtomicInteger(0)
      val t3v = new AtomicInteger(0)

      val es3 = Executors.newFixedThreadPool(3)

      // NB: Task can only be interrupted in between steps (before the `map`)
      val t1 = fork { sleep(1000); now(()) }.map { _ => t1v.set(1) }
      val t2 = fork { now(throw ex) }
      val t3 = fork { sleep(1000); now(()) }.map { _ => t3v.set(3) }

      val t = fork(Task.gatherUnordered(Seq(t1,t2,t3), exceptionCancels = true))(es3)

      t.attemptRun mustMatch {
        case -\/(e) => e must_== ex; true
      }

      t1v.get must_== 0
      t3v.get must_== 0
    }

    "early terminate once any of the tasks failed, and cancels execution" in {
      import Thread._
      val ex = new RuntimeException("expected")

      val t1v = new AtomicInteger(0)
      val t3v = new AtomicInteger(0)

      implicit val es3 = Executors.newFixedThreadPool(3)

      // NB: Task can only be interrupted in between steps (before the `map`)
      val t1 = fork { sleep(1000); now(()) }.map { _ => t1v.set(1) }
      val t2 = fork { sleep(100); now(throw ex) }
      val t3 = fork { sleep(1000); now(()) }.map { _ => t3v.set(3) }

      val t = fork(Task.gatherUnordered(Seq(t1,t2,t3), exceptionCancels = true))(es3)

      t.attemptRun mustMatch {
        case -\/(e) => e must_== ex; true
      }

      sleep(3000)

      t1v.get must_== 0
      t3v.get must_== 0
    }


    "correctly exit when timeout is exceeded on runFor" in {

      val es = Executors.newFixedThreadPool(1)

      val t =  fork { Thread.sleep(3000); now(1) }(es)

       t.attemptRunFor(100) mustMatch {
         case -\/(ex:TimeoutException) => true
       }

      es.shutdown()
    }

    "correctly cancels scheduling of all tasks once first task hit timeout" in {
      val es = Executors.newFixedThreadPool(1)

      @volatile var bool = false

      val t =  fork { Thread.sleep(1000); now(1) }(es).map(_=> bool = true)

      t.attemptRunFor(100) mustMatch {
        case -\/(ex:TimeoutException) => true
      }

      Thread.sleep(1500)

      bool must_== false

      es.shutdown()
    }
  }

  "retries a retriable task n times" ! forAll { xs: List[Byte] =>
    import scala.concurrent.duration._
    var x = 0
    Task.delay {x += 1; sys.error("oops")}.retry(xs.map(_ => 0.milliseconds)).attempt.run
    x == (xs.length + 1)
  }
}
<|MERGE_RESOLUTION|>--- conflicted
+++ resolved
@@ -42,46 +42,42 @@
     override def fillInStackTrace = this
   }
 
-  "catches exceptions" ! check {
+  "catches exceptions" ! {
     Task { Thread.sleep(10); throw FailWhale; 42 }.map(_ + 1).attemptRun ==
     -\/(FailWhale)
   }
 
-<<<<<<< HEAD
-  "catches exceptions in a mapped function" ! check {
+  "catches exceptions in a mapped function" ! {
     Task { Thread.sleep(10); 42 }.map(_ => throw FailWhale).attemptRun ==
     -\/(FailWhale)
   }
 
-  "catches exceptions in a mapped function, created by delay" ! check {
+  "catches exceptions in a mapped function, created by delay" ! {
     Task.delay { Thread.sleep(10); 42 }.map(_ => throw FailWhale).attemptRun ==
     -\/(FailWhale)
   }
 
-  "catches exceptions in a mapped function, created with now" ! check {
+  "catches exceptions in a mapped function, created with now" ! {
     Task.now { Thread.sleep(10); 42 }.map(_ => throw FailWhale).attemptRun ==
     -\/(FailWhale)
   }
 
-  "catches exceptions in a flatMapped function" ! check {
+  "catches exceptions in a flatMapped function" ! {
     Task { Thread.sleep(10); 42 }.flatMap(_ => throw FailWhale).attemptRun ==
     -\/(FailWhale)
   }
 
-  "catches exceptions in a flatMapped function, created with delay" ! check {
+  "catches exceptions in a flatMapped function, created with delay" ! {
     Task.delay { Thread.sleep(10); 42 }.flatMap(_ => throw FailWhale).attemptRun ==
     -\/(FailWhale)
   }
 
-  "catches exceptions in a flatMapped function, created with now" ! check {
+  "catches exceptions in a flatMapped function, created with now" ! {
     Task.now { Thread.sleep(10); 42 }.flatMap(_ => throw FailWhale).attemptRun ==
     -\/(FailWhale)
   }
 
-  "catches exceptions in parallel execution" ! prop { (x: Int, y: Int) =>
-=======
   "catches exceptions in parallel execution" ! forAll { (x: Int, y: Int) =>
->>>>>>> 55240f79
     val t1 = Task { Thread.sleep(10); throw FailWhale; 42 }
     val t2 = Task { 43 }
     Nondeterminism[Task].both(t1, t2).attemptRun == -\/(FailWhale)
