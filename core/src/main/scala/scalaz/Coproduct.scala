--- conflicted
+++ resolved
@@ -1,15 +1,9 @@
 package scalaz
 
-<<<<<<< HEAD
-/** `F` on the left, and `G` on the right, of [[scalaz.\/]]. */
-final case class Coproduct[F[_], G[_], A](run: F[A] \/ G[A]) {
-
-=======
 /** `F` on the left, and `G` on the right, of [[scalaz.\/]].
   *
   * @param run The underlying [[scalaz.\/]]. */
 final case class Coproduct[F[_], G[_], A](run: F[A] \/ G[A]) {
->>>>>>> 64c6a125
   import Coproduct._
 
   def map[B](f: A => B)(implicit F: Functor[F], G: Functor[G]): Coproduct[F, G, B] =
@@ -62,11 +56,7 @@
 
 }
 
-<<<<<<< HEAD
-object Coproduct extends CoproductFunctions with CoproductInstances0
-=======
 object Coproduct extends CoproductInstances0 with CoproductFunctions
->>>>>>> 64c6a125
 
 trait CoproductFunctions {
   def leftc[F[_], G[_], A](x: F[A]): Coproduct[F, G, A] =
