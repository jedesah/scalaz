--- conflicted
+++ resolved
@@ -10,10 +10,6 @@
  * }}}
  * */
 final case class EitherT[F[_], A, B](run: F[A \/ B]) {
-<<<<<<< HEAD
-
-=======
->>>>>>> 64c6a125
   import OptionT._
 
   sealed trait Switching_\/[X] {
@@ -197,12 +193,7 @@
     EitherT(F.map(run)(_ validationed k))
 }
 
-<<<<<<< HEAD
-object EitherT extends EitherTFunctions with EitherTInstances {
-
-=======
 object EitherT extends EitherTInstances with EitherTFunctions {
->>>>>>> 64c6a125
   /** Construct a left disjunction value. */
   def left[F[_], A, B](a: F[A])(implicit F: Functor[F]): EitherT[F, A, B] =
     apply(F.map(a)(\/.left(_)))
@@ -257,11 +248,7 @@
 }
 
 trait EitherTFunctions {
-<<<<<<< HEAD
-  def eitherT[F[_], A, B](a: F[A \/ B]): EitherT[F, A, B] = new EitherT[F, A, B](a)
-=======
   def eitherT[F[_], A, B](a: F[A \/ B]): EitherT[F, A, B] = EitherT[F, A, B](a)
->>>>>>> 64c6a125
 
   def monadTell[F[_, _], W, A](implicit MT0: MonadTell[F, W]) = new EitherTMonadTell[F, W, A]{
     def MT = MT0
