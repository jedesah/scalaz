package scalaz

/** [[scala.Either]], but with a value by name. */
sealed abstract class LazyEither[+A, +B] {

  import LazyOption._
  import LazyEither._

  def fold[X](left: (=> A) => X, right: (=> B) => X): X =
    this match {
      case LazyLeft(a)  => left(a())
      case LazyRight(b) => right(b())
    }

  /** Catamorphism of the constructor chosen. */
  def ?[X](left: => X, right: => X): X =
    fold(_ => left, _ => right)

  def isLeft =
    fold(_ => true, _ => false)

  def isRight =
    !isLeft

  def swap: LazyEither[B, A] =
    fold(lazyRight(_), lazyLeft(_))

  def toEither: Either[A, B] =
    fold(Left(_), Right(_))

  def disjunction: (A \/ B) =
    fold(-\/(_), \/-(_))

  def getOrElse[BB >: B](default: => BB): BB =
    fold(_ => default, z => z)

  def exists(f: (=> B) => Boolean): Boolean =
    fold(_ => false, f)

  def forall(f: (=> B) => Boolean): Boolean =
    fold(_ => true, f)

  def orElse[AA >: A, BB >: B](x: => LazyEither[AA, BB]): LazyEither[AA, BB] =
    ?(x, this)

  def toLazyOption: LazyOption[B] =
    fold(_ => lazyNone, lazySome(_))

  def toOption: Option[B] =
    fold(_ => None, Some(_))

  def toList: List[B] =
    fold(_ => Nil, List(_))

  def toStream: Stream[B] =
    fold(_ => Stream(), Stream(_))

  def map[C](f: (=> B) => C): LazyEither[A, C] =
    fold(lazyLeft(_), b => lazyRight(f(b)))

  def bimap[C, D](f: (=> A) => C, g: (=> B) => D): LazyEither[C, D] =
    fold(a => lazyLeft(f(a)), b => lazyRight(g(b)))

  /** Run the given function on the left value. */
  def leftMap[C](f: (=> A) => C): LazyEither[C, B] =
    fold(a => lazyLeft(f(a)), lazyRight(_))

  def foreach(f: (=> B) => Unit): Unit =
    fold(_ => (), f)

  def flatMap[AA >: A, C](f: (=> B) => LazyEither[AA, C]): LazyEither[AA, C] =
    fold(lazyLeft(_), f)

  def traverse[G[_]: Applicative, AA >: A, C](f: B => G[C]): G[LazyEither[AA, C]] =
    fold(
      left = x => Applicative[G].point(LazyEither.lazyLeft[C](x)),
      right = x => Applicative[G].map(f(x))(c => LazyEither.lazyRight[A](c))
    )

  def foldRight[Z](z: => Z)(f: (B, => Z) => Z): Z =
    fold(left = _ => z, right = a => f(a, z))

  def ap[AA >: A, C](f: => LazyEither[AA, B => C]): LazyEither[AA, C] =
    f flatMap (k => map(k apply _))

  def left = new LeftProjection[A, B]() {
    val e = LazyEither.this
  }

}

private case class LazyLeft[A, B](a: () => A) extends LazyEither[A, B]

private case class LazyRight[A, B](b: () => B) extends LazyEither[A, B]

object LazyEither extends LazyEitherInstances with LazyEitherFunctions {

  sealed trait LeftProjection[+A, +B] {
    def e: LazyEither[A, B]

    import LazyOption._

    def getOrElse[AA >: A](default: => AA): AA =
      e.fold(z => z, _ => default)

    def exists(f: (=> A) => Boolean): Boolean =
      e.fold(f, _ => false)

    def forall(f: (=> A) => Boolean): Boolean =
      e.fold(f, _ => true)

    def orElse[AA >: A, BB >: B](x: => LazyEither[AA, BB]): LazyEither[AA, BB] =
      e.?(e, x)

    def toLazyOption: LazyOption[A] =
      e.fold(lazySome(_), _ => lazyNone)

    def toOption: Option[A] =
      e.fold(Some(_), _ => None)

    def toList: List[A] =
      e.fold(List(_), _ => Nil)

    def toStream: Stream[A] =
      e.fold(Stream(_), _ => Stream())

    def map[C](f: (=> A) => C): LazyEither[C, B] =
      e.fold(a => lazyLeft(f(a)), lazyRight(_))

    def foreach(f: (=> A) => Unit): Unit =
      e.fold(f, _ => ())

    def flatMap[BB >: B, C](f: (=> A) => LazyEither[C, BB]): LazyEither[C, BB] =
      e.fold(f, lazyRight(_))
  }

}

// TODO more instances
<<<<<<< HEAD
trait LazyEitherInstances {
  implicit def lazyEitherInstance[E] = new Traverse[({type λ[α]=LazyEither[E, α]})#λ] with Monad[({type λ[α]=LazyEither[E, α]})#λ] with Cozip[({type λ[α]=LazyEither[E, α]})#λ] with Optional[({type λ[α]=LazyEither[E, α]})#λ] {
=======
sealed abstract class LazyEitherInstances {
  implicit def lazyEitherInstance[E] = new Traverse[({type λ[α]=LazyEither[E, α]})#λ] with Monad[({type λ[α]=LazyEither[E, α]})#λ] with Cozip[({type λ[α]=LazyEither[E, α]})#λ] {
>>>>>>> 64c6a125
    def traverseImpl[G[_]: Applicative, A, B](fa: LazyEither[E, A])(f: A => G[B]): G[LazyEither[E, B]] =
      fa traverse f

    override def foldRight[A, B](fa: LazyEither[E, A], z: => B)(f: (A, => B) => B): B =
      fa.foldRight(z)(f)

    def bind[A, B](fa: LazyEither[E, A])(f: A => LazyEither[E, B]): LazyEither[E, B] =
      fa flatMap (a => f(a))

    override def ap[A, B](fa: => LazyEither[E, A])(f: => LazyEither[E, A => B]): LazyEither[E, B] =
      fa ap f

    def point[A](a: => A): LazyEither[E, A] =
      LazyEither.lazyRight(a)

    def cozip[A, B](a: LazyEither[E, A \/ B]) =
      a.fold(
        e => -\/(LazyEither.lazyLeft(e))
      , {
          case -\/(a) => -\/(LazyEither.lazyRight(a))
          case \/-(b) => \/-(LazyEither.lazyRight(b))
        }
      )

   def pextract[B, A](fa: LazyEither[E,A]): LazyEither[E,B] \/ A =
     fa.fold(e => -\/(LazyEither.lazyLeft(e)), a => \/-(a))
  }

  implicit val lazyEitherBitraverse: Bitraverse[LazyEither] = new Bitraverse[LazyEither] {
    override def bimap[A, B, C, D](fab: LazyEither[A, B])(f: A => C, g: B => D) =
      fab.map(x => g(x)).left.map(x => f(x))

    def bitraverseImpl[G[_] : Applicative, A, B, C, D](fab: LazyEither[A, B])
                                                  (f: A => G[C], g: B => G[D]): G[LazyEither[C, D]] =
      fab.fold(
        a => Applicative[G].map(f(a))(b => LazyEither.lazyLeft[D](b)),
        b => Applicative[G].map(g(b))(d => LazyEither.lazyRight[C](d))
      )
  }
}

trait LazyEitherFunctions {

  /**
   * Returns the first argument in `LazyLeft` if `value` is `true`, otherwise the second argument in
   * `LazyRight`
   */
  def condLazyEither[A, B](cond: Boolean)(ifTrue: => A, ifFalse: => B): LazyEither[A, B] = if (cond) lazyLeft(ifTrue) else lazyRight(ifFalse)

  trait LazyLeftConstruct[B] {
    def apply[A](a: => A): LazyEither[A, B]
  }

  def lazyLeft[B]: LazyLeftConstruct[B] = new LazyLeftConstruct[B] {
    def apply[A](a: => A) = LazyLeft(() => a)
  }

  trait LazyRightConstruct[A] {
    def apply[B](b: => B): LazyEither[A, B]
  }

  def lazyRight[A]: LazyRightConstruct[A] = new LazyRightConstruct[A] {
    def apply[B](b: => B) = LazyRight(() => b)
  }
}<|MERGE_RESOLUTION|>--- conflicted
+++ resolved
@@ -137,13 +137,8 @@
 }
 
 // TODO more instances
-<<<<<<< HEAD
-trait LazyEitherInstances {
+sealed abstract class LazyEitherInstances {
   implicit def lazyEitherInstance[E] = new Traverse[({type λ[α]=LazyEither[E, α]})#λ] with Monad[({type λ[α]=LazyEither[E, α]})#λ] with Cozip[({type λ[α]=LazyEither[E, α]})#λ] with Optional[({type λ[α]=LazyEither[E, α]})#λ] {
-=======
-sealed abstract class LazyEitherInstances {
-  implicit def lazyEitherInstance[E] = new Traverse[({type λ[α]=LazyEither[E, α]})#λ] with Monad[({type λ[α]=LazyEither[E, α]})#λ] with Cozip[({type λ[α]=LazyEither[E, α]})#λ] {
->>>>>>> 64c6a125
     def traverseImpl[G[_]: Applicative, A, B](fa: LazyEither[E, A])(f: A => G[B]): G[LazyEither[E, B]] =
       fa traverse f
 
