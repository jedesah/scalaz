package scalaz
package std

<<<<<<< HEAD



trait OptionInstances {
=======
trait OptionInstances0 {
  implicit def optionEqual[A](implicit A0: Equal[A]) = new OptionEqual[A] {
    implicit def A = A0
  }
}

trait OptionInstances extends OptionInstances0 {
>>>>>>> 256ab01a
  implicit val optionInstance = new Traverse[Option] with MonadPlus[Option] with Each[Option] with Index[Option] with Length[Option] {
    def point[A](a: => A) = Some(a)
    def each[A](fa: Option[A])(f: (A) => Unit) = fa foreach f
    def index[A](fa: Option[A], n: Int): Option[A] = if (n == 0) fa else None
    def length[A](fa: Option[A]): Int = if (fa.isEmpty) 0 else 1
    override def ap[A, B](fa: Option[A])(f: => Option[(A) => B]): Option[B] = fa match {
      case Some(x) => f match {
        case Some(f) => Some(f(x))
        case None    => None
      }
      case None    => None
    }
    def bind[A, B](fa: Option[A])(f: A => Option[B]): Option[B] = fa flatMap f
    override def map[A, B](fa: Option[A])(f: A => B): Option[B] = fa map f
    def traverseImpl[F[_], A, B](fa: Option[A])(f: A => F[B])(implicit F: Applicative[F]) =
      fa map (a => F.map(f(a))(Some(_): Option[B])) getOrElse F.point(None)
    def empty[A]: Option[A] = None
    def plus[A](a: Option[A], b: => Option[A]) = a orElse b
    def foldRight[A, B](fa: Option[A], z: => B)(f: (A, => B) => B): B = fa match {
      case Some(a) => f(a, z)
      case None    => z
    }
  }

  implicit def optionMonoid[A: Semigroup]: Monoid[Option[A]] = new Monoid[Option[A]] {
    def append(f1: Option[A], f2: => Option[A]): Option[A] = (f1, f2) match {
      case (Some(a1), Some(a2)) => Some(Semigroup[A].append(a1, a2))
      case (Some(a1), None)     => f1
      case (None, Some(a2))     => f2
      case (None, None)         => None
    }

    def zero: Option[A] = None
  }

  implicit def optionOrder[A](implicit A0: Order[A]): Order[Option[A]] = new OptionOrder[A] {
    implicit def A = A0
  }

  implicit def optionShow[A: Show]: Show[Option[A]] = new Show[Option[A]] {
    def show(o1: Option[A]): List[Char] = (o1 match {
      case Some(a1) => "Some(" + Show[A].show(a1) + ")"
      case None     => "None"
    }).toList
  }

  import Tags.{First, Last}

  implicit def optionFirst[A] = new Monoid[Option[A] @@ First] {
    def zero: Option[A] @@ First = Tag(None)

    def append(f1: Option[A] @@ First, f2: => Option[A] @@ First) = Tag(f1.orElse(f2))
  }

  implicit def optionFirstShow[A: Show]: Show[Option[A] @@ First] = Tag.subst(Show[Option[A]])

  implicit def optionFirstOrder[A: Order]: Order[Option[A] @@ First] = Tag.subst(Order[Option[A]])

  implicit def optionfirstFunctor[A]: Functor[({type f[x] = Option[x] @@ First})#f] = new Functor[({type f[x] = Option[x] @@ First})#f] {
      def map[A, B](fa: Option[A] @@ First)(f: (A) => B) = Tag(Functor[Option].map(fa)(f))
    }


  implicit def optionLast[A] = new Monoid[Option[A] @@ Last] {
    def zero: Option[A] @@ Last = Tag(None)

    def append(f1: Option[A] @@ Last, f2: => Option[A] @@ Last) = Tag(f2.orElse(f1))
  }

  implicit def optionLastShow[A: Show]: Show[Option[A] @@ Last] = Tag.subst(Show[Option[A]])

  implicit def optionLastOrder[A: Order]: Order[Option[A] @@ Last] = Tag.subst(Order[Option[A]])

  implicit def optionLastFunctor[A]: Functor[({type f[x] = Option[x] @@ Last})#f] = new Functor[({type f[x] = Option[x] @@ Last})#f] {
    def map[A, B](fa: Option[A] @@ Last)(f: (A) => B) = Tag(Functor[Option].map(fa)(f))
  }
}

trait OptionFunctions {
  final def some[A](a: A): Option[A] = Some(a)

  final def none[A]: Option[A] = None

  /**
   * Catamorphism over the option. Returns the provided function `some` applied to item contained in the Option
   * if it is defined, otherwise, the provided value `none`.
   */
  final def cata[A, X](oa: Option[A])(some: A => X, none: => X): X = oa match {
    case None    => none
    case Some(a) => some(a)
  }

  /**Alias for `cata` */
  final def fold[A, X](oa: Option[A])(some: A => X, none: => X): X = cata(oa)(some, none)

  final def toSuccess[A, E](oa: Option[A])(e: => E): Validation[E, A] = oa match {
    case Some(a) => Success(a)
    case None    => Failure(e)
  }

  final def toFailure[A, B](oa: Option[A])(b: => B): Validation[A, B] = oa match {
    case Some(e) => Failure(e)
    case None    => Success(b)
  }

  /**
   * Returns the item contained in the Option wrapped in type M if the Option is defined,
   * otherwise, the empty value for type M.
   */
  final def orEmpty[A, M[_] : Pointed : Empty](oa: Option[A]): M[A] = oa match {
    case Some(a) => Pointed[M].point(a)
    case None    => Empty[M].empty
  }

  /**
   * Returns the given value if None, otherwise lifts the Some value and passes it to the given function.
   */
  final def foldLift[F[_], A, B](oa: Option[A])(b: => B, k: F[A] => B)(implicit p: Pointed[F]): B = oa match {
    case None    => b
    case Some(a) => k(Pointed[F].point(a))
  }

  /**
   * Returns the given value if None, otherwise lifts the Some value to Option and passes it to the given function.
   */
  final def foldLiftOpt[A, B](oa: Option[A])(b: => B, k: Option[A] => B): B = {
    import scalaz.std.option.optionInstance
    foldLift[Option, A, B](oa)(b, k)
  }
}

object option extends OptionInstances with OptionFunctions {
  object optionSyntax extends scalaz.syntax.std.ToOptionV with scalaz.syntax.std.ToOptionIdV 
}

//
// Type class implementation traits
//

trait OptionEqual[A] extends Equal[Option[A]] {
  implicit def A: Equal[A]
  override def equal(o1: Option[A], o2: Option[A]): Boolean = (o1, o2) match {
    case (Some(a1), Some(a2)) => A.equal(a1, a2)
    case (None, None)         => true
    case (None, Some(_))      => false
    case (Some(_), None)      => false
  }
}


trait OptionOrder[A] extends Order[Option[A]] with OptionEqual[A] {
  implicit def A: Order[A]

  import Ordering._

  def order(f1: Option[A], f2: Option[A]) = (f1, f2) match {
    case (Some(a1), Some(a2)) => Order[A].order(a1, a2)
    case (None, Some(_))      => GT
    case (Some(_), None)      => LT
    case (None, None)         => EQ
  }
}<|MERGE_RESOLUTION|>--- conflicted
+++ resolved
@@ -1,12 +1,6 @@
 package scalaz
 package std
 
-<<<<<<< HEAD
-
-
-
-trait OptionInstances {
-=======
 trait OptionInstances0 {
   implicit def optionEqual[A](implicit A0: Equal[A]) = new OptionEqual[A] {
     implicit def A = A0
@@ -14,7 +8,6 @@
 }
 
 trait OptionInstances extends OptionInstances0 {
->>>>>>> 256ab01a
   implicit val optionInstance = new Traverse[Option] with MonadPlus[Option] with Each[Option] with Index[Option] with Length[Option] {
     def point[A](a: => A) = Some(a)
     def each[A](fa: Option[A])(f: (A) => Unit) = fa foreach f
