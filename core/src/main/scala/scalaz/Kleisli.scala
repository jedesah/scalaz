--- conflicted
+++ resolved
@@ -49,14 +49,10 @@
   def lift[L[_]: Applicative]: Kleisli[λ[α => L[M[α]]], A, B] =
     kleisli[λ[α => L[M[α]]], A, B](a => Applicative[L].point(self(a)))
 
-<<<<<<< HEAD
-  def lower(implicit M: Applicative[M]): Kleisli[M, A, M[B]] =
-=======
   def transform[N[_]](f: M ~> N): Kleisli[N, A, B] =
     kleisli(a => f(run(a)))
 
-  def lower(implicit M: Monad[M]): Kleisli[M, A, M[B]] =
->>>>>>> cdd55207
+  def lower(implicit M: Applicative[M]): Kleisli[M, A, M[B]] =
     Kleisli(a => M.pure(this(a)))
 
   import Liskov._
