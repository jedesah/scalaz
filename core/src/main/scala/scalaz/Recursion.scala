package scalaz

<<<<<<< HEAD
import annotation.unchecked.uncheckedVariance
import scalaz.Scalaz._
import scalaz.Liskov._
import scalaz.Applicative
import scalaz.Traverse
=======
import Scalaz._
import Liskov._
>>>>>>> 92adf67d

/**
 * Possibly negative corecursion 
 */
trait Nu_[F[_]] extends Immutable {
  def out: F[Nu_[F]]
}
object Nu_ { 
  def apply[F[_]](v: => F[Nu_[F]]) : Nu_[F] = new Nu_[F] { def out = v }
  def unapply[F[_]](v: Nu_[F]) = Some(v.out)
  implicit def unwrap[F[_]](v: Nu_[F]) = v.out
}

/** 
 * Possibly negative recursion. 
 * Note Mu_ is not a subtype of Nu_, because generating Nu_[F] from Mu_[F] 
 * requires a Functor for F or subtyping.
 */
trait Mu_[F[_]] extends Immutable {
  val out: F[Mu_[F]]
}
object Mu_ { 
  def apply[F[_]](v: F[Mu_[F]]) : Mu_[F] = new Mu_[F] { val out = v }
  def unapply[F[_]](v: Mu_[F]) = Some(v.out)
  implicit def unwrap[F[_]](v: Mu_[F]) = v.out
} 

/** Positive corecursion */

trait Nu[+F[+_]] extends Nu_[F @uncheckedVariance] {
  def out: F[Nu[F]]
}
object Nu { 
  def apply[F[+_]](v: => F[Nu[F]]) : Nu[F] = new Nu[F] { def out = v }
  def unapply[F[+_]](v : Nu[F]) = Some(v.out)
  implicit def rewrap[F[+_],G[+_]](v : Nu[F])(
    implicit lt: F[Nu[F]] <~< G[Nu[F]]
  ) : Nu[G] = v.asInstanceOf[Nu[G]]
  implicit def unwrap[F[_]](v: Mu_[F]) = v.out
}

/** Positive recursion */

trait Mu[+F[+_]] extends Nu[F] with Mu_[F @uncheckedVariance] {
  val out: F[Mu[F]]
}
object Mu {
  def apply[F[+_]](v: F[Mu[F]]) : Mu[F] = new Mu[F] { val out = v } 
  def unapply[F[+_]](v: Mu[F]) = Some(v.out)
  implicit def rewrap[F[+_],G[+_]](v : Mu[F])(
    implicit lt: F[Mu[F]] <~< G[Mu[F]]
  ) : Mu[G] = v.asInstanceOf[Mu[G]]
  implicit def unwrap[F[+_]](v: Mu[F]) = v.out
}

/** Cofree corecursion */
trait Cofree_[F[_],A] extends Immutable {
  val extract: A
  def out: F[Cofree_[F,A]]
  def scanr[B](g: (A, F[Cofree_[F,B]]) => B)(implicit f: Functor[F]): Cofree_[F, B] = {
    lazy val qs = out map (_.scanr(g))
    Cofree_[F, B](g(extract, qs), qs)
  }
}
object Cofree_ {
  def apply[F[_],A](
    a: A,
    v: => F[Cofree_[F,A]]
  ) : Cofree_[F,A] = 
  new Cofree_[F,A] {
    val extract = a
    def out = v
  }
  def unapply[F[_],A](v: Cofree_[F,A]) = Some((v.extract, v.out))
  implicit def unwrap[F[_],A](v: Cofree_[F,A]) = (v.extract, v.out)

  implicit def Cofree_Traverse[T[+_]:Traverse]
    : Traverse[({type λ[α]=Cofree_[T, α]})#λ] =
  new Traverse[({type λ[α]=Cofree_[T, α]})#λ] {
    def traverse[F[_]: Applicative, A, B](f : A => F[B], t : Cofree_[T,A]) : F[Cofree_[T,B]] = { 
       (f(t.extract) <**> t.out.traverse(traverse(f,_)))((a, o) => Cofree_(a,o))
    }
  }
}

/** Positive cofree corecursion */
trait Cofree[+F[+_],+A] extends Nu[F] with Cofree_[F @uncheckedVariance, A @uncheckedVariance] {
  val extract: A 
  def out: F[Cofree[F,A]]
  def scanr[B](g: (A, F[Cofree[F,B]]) => B)(implicit f: Functor[F]): Cofree[F, B] = {
    lazy val qs = out map (_.scanr(g))
    Cofree[B, F](g(extract, qs), qs)
  }
}
object Cofree { 
  def apply[A,F[+_]](
    a: A,
    v: => F[Cofree[F,A]]
  ) : Cofree[F,A] = 
  new Cofree[F,A] {
    val extract = a
    def out = v
  }
  def unapply[F[+_],A](v: Cofree[F,A]) = Some((v.extract, v.out))
  implicit def rewrap[F[+_],G[+_],A,B >: A](v : Cofree[F,A])(
    implicit lt: F[Cofree[F,A]] <~< G[Cofree[F,A]]
  ) : Cofree[G,B] = v.asInstanceOf[Cofree[G,B]]
  implicit def unwrap[F[+_],A](v: Cofree[F,A]) = (v.extract, v.out)

  implicit def CofreeTraverse[T[+_]:Traverse]
    : Traverse[({type λ[α]=Cofree[T, α]})#λ] =
  new Traverse[({type λ[α]=Cofree[T, α]})#λ] {
    def traverse[F[_]: Applicative, A, B](f : A => F[B], t : Cofree[T,A]) : F[Cofree[T,B]] = { 
       (f(t.extract) <**> t.out.traverse(traverse(f,_)))((a, o) => Cofree(a,o))
    }
  }
}

/** Cofree recursion */
trait CofreeRec_[F[_],A] {
  val extract: A
  val out: F[CofreeRec_[F,A]]
}
object CofreeRec_ { 
  def apply[F[_],A](
    a: A,
    v: => F[CofreeRec_[F,A]]
  ) : CofreeRec_[F,A] = 
  new CofreeRec_[F,A] {
    val extract = a
    val out = v
  }
  def unapply[F[_],A](v: CofreeRec_[F,A]) = Some((v.extract, v.out))
  implicit def unwrap[F[_],A](v: CofreeRec_[F,A]) = (v.extract, v.out)

  implicit def CofreeRec_Traverse[T[+_]:Traverse]
    : Traverse[({type λ[α]=CofreeRec_[T, α]})#λ] =
  new Traverse[({type λ[α]=CofreeRec_[T, α]})#λ] {
    def traverse[F[_]: Applicative, A, B](f : A => F[B], t : CofreeRec_[T,A]) : F[CofreeRec_[T,B]] = { 
       (f(t.extract) <**> t.out.traverse(traverse(f,_)))((a, o) => CofreeRec_(a,o))
    }
  }
}

/** Positive cofree recursion */

// ideal: trait CofreeRec[+F[+_],A] extends Mu[F] with CofreeRec_[F,A] {
// works: trait CofreeRec[+F[+_],A] extends Mu[F] {
trait CofreeRec[F[+_],A] extends Mu[F] with CofreeRec_[F,A] {
  val extract: A
  val out: F[CofreeRec[F,A]]
}
object CofreeRec { 
  def apply[F[+_],A](
    a: A,
    v: => F[CofreeRec[F,A]]
  ) : CofreeRec[F,A] = 
  new CofreeRec[F,A] {
    val extract = a
    val out = v
  }
  def unapply[F[+_],A](v: CofreeRec[F,A]) = Some((v.extract, v.out))
  implicit def rewrap[F[+_],G[+_],A,B >: A](v : CofreeRec[F,A])(
    implicit lt: F[CofreeRec[F,A]] <~< G[CofreeRec[F,A]]
  ) : CofreeRec[G,B] = v.asInstanceOf[CofreeRec[G,A]]
  implicit def unwrap[F[+_],A](v: CofreeRec[F,A]) = (v.extract, v.out)

  implicit def CofreeRecTraverse[T[+_]:Traverse]
    : Traverse[({type λ[α]=CofreeRec[T, α]})#λ] =
  new Traverse[({type λ[α]=CofreeRec[T, α]})#λ] {
    def traverse[F[_]: Applicative, A, B](f : A => F[B], t : CofreeRec[T,A]) : F[CofreeRec[T,B]] = { 
       (f(t.extract) <**> t.out.traverse(traverse(f,_)))((a, o) => CofreeRec(a,o))
    }
  }
}<|MERGE_RESOLUTION|>--- conflicted
+++ resolved
@@ -1,15 +1,7 @@
 package scalaz
 
-<<<<<<< HEAD
-import annotation.unchecked.uncheckedVariance
-import scalaz.Scalaz._
-import scalaz.Liskov._
-import scalaz.Applicative
-import scalaz.Traverse
-=======
 import Scalaz._
 import Liskov._
->>>>>>> 92adf67d
 
 /**
  * Possibly negative corecursion 
