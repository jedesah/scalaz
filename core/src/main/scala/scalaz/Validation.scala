--- conflicted
+++ resolved
@@ -405,13 +405,8 @@
     }
 }
 
-<<<<<<< HEAD
-trait ValidationInstances2 extends ValidationInstances3 {
+sealed abstract class ValidationInstances2 extends ValidationInstances3 {
   implicit def ValidationInstances1[L]: Traverse[({type l[a] = Validation[L, a]})#l] with Cozip[({type l[a] = Validation[L, a]})#l] with Plus[({type l[a] = Validation[L, a]})#l] with Optional[({type l[a] = Validation[L, a]})#l] = new Traverse[({type l[a] = Validation[L, a]})#l] with Cozip[({type l[a] = Validation[L, a]})#l] with Plus[({type l[a] = Validation[L, a]})#l] with Optional[({type l[a] = Validation[L, a]})#l] {
-=======
-sealed abstract class ValidationInstances2 extends ValidationInstances3 {
-  implicit def ValidationInstances1[L]: Traverse[({type l[a] = Validation[L, a]})#l] with Cozip[({type l[a] = Validation[L, a]})#l] with Plus[({type l[a] = Validation[L, a]})#l] = new Traverse[({type l[a] = Validation[L, a]})#l] with Cozip[({type l[a] = Validation[L, a]})#l] with Plus[({type l[a] = Validation[L, a]})#l] {
->>>>>>> 64c6a125
 
     override def map[A, B](fa: Validation[L, A])(f: A => B) =
       fa map f
@@ -439,13 +434,8 @@
   }
 }
 
-<<<<<<< HEAD
-trait ValidationInstances3 {
+sealed abstract class ValidationInstances3 {
   implicit val ValidationInstances0 : Bitraverse[Validation] = new Bitraverse[Validation] {
-=======
-sealed abstract class ValidationInstances3 {
-  implicit def ValidationInstances0 : Bitraverse[Validation] = new Bitraverse[Validation] {
->>>>>>> 64c6a125
     override def bimap[A, B, C, D](fab: Validation[A, B])
                                   (f: A => C, g: B => D) = fab bimap (f, g)
 
