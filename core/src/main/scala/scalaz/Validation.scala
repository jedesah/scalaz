package scalaz

import Id._

/**
 * Represents either:
 *  - `Success(a)`, or
 *  - `Failure(e)`.
 *
 * Isomorphic to `scala.Either` and `scalaz.\/`. The motivation for a `Validation` is to provide the instance
 * `Applicative[[a]Validation[E, a]]` that accumulate failures through a [[scalaz.Semigroup]]`[E]`.
 *
 * [[scalaz.NonEmptyList]] is commonly chosen as a type constructor for the type `E`. As a convenience,
 * an alias `scalaz.ValidationNEL[E]` is provided as a shorthand for `scalaz.Validation[NonEmptyList[E]]`,
 * and a method `Validation#toValidationNel` converts `Validation[E]` to `ValidationNEL[E]`.
 *
 * Example:
 * {{{
 * import scalaz._, std.AllInstances._
 *
 * def parseInt(s: String): Validation[String, Int] =
 *   try { Success(s.toInt) } catch { case ex: NumberFormatException => Failure(ex.getMessage) }
 * val V = Validation.validationNelApplicative[String]
 *
 * val x: ValidationNEL[String, Int] =
 *   V.map2(parseInt("1.x").toValidationNel, parseInt("1..0").toValidationNel)(_ * _)
 *   // Failure(NonEmptyList(For input string: "1..0", For input string: "1.x"))
 * }}}
 *
 * @tparam E The type of the `Failure`
 * @tparam A The type of the `Success`
 */
sealed trait Validation[+E, +A] {

  import Validation._

  sealed trait SwitchingValidation[X] {
    def s: X
    def <<?:(fail: => X): X =
      Validation.this match {
        case Failure(_) => fail
        case Success(_) => s
      }
  }

  /** If this validation is success, return the given X value, otherwise, return the X value given to the return value. */
  def :?>>[X](success: => X): SwitchingValidation[X] =
    new SwitchingValidation[X] {
      def s = success
    }

  /** Return `true` if this validation is success. */
  def isSuccess: Boolean = this match {
    case Success(_) => true
    case Failure(_) => false
  }

  /** Return `true` if this validation is failure. */
  def isFailure: Boolean = !isSuccess

  /** Catamorphism. Run the first given function if failure, otherwise, the second given function. */
  def fold[X](fail: E => X, succ: A => X): X = this match {
    case Success(x) => succ(x)
    case Failure(x) => fail(x)
  }

  /** Spin in tail-position on the success value of this validation. */
  def loopSuccess[EE >: E, AA >: A, X](success: AA => X \/ Validation[EE, AA], failure: EE => X): X =
    Validation.loopSuccess(this, success, failure)

  /** Spin in tail-position on the failure value of this validation. */
  def loopFailure[EE >: E, AA >: A, X](success: AA => X, failure: EE => X \/ Validation[EE, AA]): X =
    Validation.loopFailure(this, success, failure)

  /** Flip the failure/success values in this validation. Alias for `swap` */
  def unary_~ : Validation[A, E] =
    swap


  /** Flip the failure/success values in this validation. Alias for `unary_~` */
  def swap: Validation[A, E] =
    this match {
      case Failure(a) => Success(a)
      case Success(b) => Failure(b)
    }

  /** Run the given function on this swapped value. Alias for `~` */
  def swapped[EE >: E, AA >: A](k: Validation[A, E] => Validation[AA, EE]): Validation[EE, AA] =
    k(swap).swap

  /** Run the given function on this swapped value. Alias for `swapped` */
  def ~[EE >: E, AA >: A](k: Validation[A, E] => Validation[AA, EE]): Validation[EE, AA] =
    swapped(k)

  /** Binary functor map on this validation. */
  def bimap[C, D](f: E => C, g: A => D): Validation[C, D] =
    this match {
      case Failure(a) => Failure(f(a))
      case Success(b) => Success(g(b))
    }

  /** Binary functor traverse on this validation. */
  def bitraverse[G[+_] : Applicative, C, D](f: E => G[C], g: A => G[D]): G[Validation[C, D]] = this match {
    case Failure(a) => Applicative[G].map(f(a))(Failure(_))
    case Success(b) => Applicative[G].map(g(b))(Success(_))
  }

  /** Map on the success of this validation. */
  def map[B](f: A => B): Validation[E, B] = this match {
    case Success(a) => Success(f(a))
    case Failure(e) => Failure(e)
  }

  /** Traverse on the success of this validation. */
  def traverse[G[+_] : Applicative, B](f: A => G[B]): G[Validation[E, B]] = this match {
    case Success(a) => Applicative[G].map(f(a))(Success(_))
    case Failure(e) => Applicative[G].point(Failure(e))
  }

  /** Run the side-effect on the success of this validation. */
  def foreach[U](f: A => U): Unit = this match {
    case Success(a) => f(a)
    case Failure(_) =>
  }

  /** Apply a function in the environment of the success of this validation, accumulating errors. */
  def ap[EE >: E, B](x: => Validation[EE, A => B])(implicit E: Semigroup[EE]): Validation[EE, B] = (this, x) match {
    case (Success(a), Success(f))   => Success(f(a))
    case (Failure(e), Success(_))   => Failure(e)
    case (Success(f), Failure(e))   => Failure(e)
    case (Failure(e1), Failure(e2)) => Failure(E.append(e2, e1))
  }

  /** Bind through the success of this validation. */
  def bind[EE >: E, B](f: A => Validation[EE, B]): Validation[EE, B] =
    this match {
      case Success(a) => f(a)
      case Failure(e) => Failure(e)
    }

  /** Fold on the success of this validation. */
  def foldRight[B](z: => B)(f: (A, => B) => B): B = this match {
    case Success(a) => f(a, z)
    case Failure(_) => z
  }

  /** Filter on the success of this validation. */
  def filter[EE >: E](p: A => Boolean)(implicit M: Monoid[EE]): Validation[EE, A] =
    this match {
      case Failure(a) => Failure(a)
      case Success(e) => if(p(e)) Success(e) else Failure(M.zero)
    }

  /** Return `true` if this validation is a success value satisfying the given predicate. */
  def exists(f: A => Boolean): Boolean = this match {
    case Success(a) => f(a)
    case Failure(_) => false
  }

  /** Return `true` if this validation is a success value or the failure value satisfies the given predicate. */
  def forall(f: A => Boolean): Boolean = this match {
    case Success(a) => f(a)
    case Failure(_) => true
  }

  /** Return an empty list or list with one element on the success of this validation. */
  def toList: List[A] =
    this match {
      case Failure(_) => Nil
      case Success(a) => List(a)
    }

  /** Return an empty stream or stream with one element on the success of this validation. */
  def toStream: Stream[A] =
    this match {
      case Failure(_) => Stream()
      case Success(a) => Stream(a)
    }

  /** Return an empty option or option with one element on the success of this validation. Useful to sweep errors under the carpet. */
  def toOption: Option[A] =
    this match {
      case Failure(_) => None
      case Success(a) => Some(a)
    }

  /** Convert to a core `scala.Either` at your own peril. */
  def toEither: Either[E, A] =
    this match {
      case Success(a) => Right(a)
      case Failure(e) => Left(e)
    }

  /** Return the success value of this validation or the given default if failure. Alias for `|` */
  def getOrElse[AA >: A](x: => AA): AA =
    toOption getOrElse x

  /** Return the success value of this validation or the given default if failure. Alias for `getOrElse` */
  def |[AA >: A](x: => AA): AA =
    getOrElse(x)

  /** Return the success value of this validation or run the given function on the failure. */
  def valueOr[AA >: A](x: E => AA): AA =
    this match {
      case Failure(a) => x(a)
      case Success(b) => b
    }

  /** Return this if it is a success, otherwise, return the given value. Alias for `|||` */
  def orElse[EE >: E, AA >: A](x: => Validation[EE, AA]): Validation[EE, AA] =
    this match {
      case Failure(_) => x
      case Success(_) => this
    }

  /** Return this if it is a success, otherwise, return the given value. Alias for `orElse` */
  def |||[EE >: E, AA >: A](x: => Validation[EE, AA]): Validation[EE, AA] =
    orElse(x)

  /** Return the first success or if they are both success, sum them and return that success. */
  def +++[EE >: E, AA >: A](x: => Validation[EE, AA])(implicit M: Semigroup[AA]): Validation[EE, AA] =
    this match {
      case Failure(_) => this
      case Success(b1) => x match {
        case Failure(a2) => Failure(a2)
        case Success(b2) => Success(M.append(b1, b2))
      }
    }

  /** Ensures that the success value of this validation satisfies the given predicate, or fails with the given value. */
  def ensure[EE >: E](onFailure: => EE)(f: A => Boolean): Validation[EE, A] = this match {
    case Success(a) => if (f(a)) this else Failure(onFailure)
    case Failure(_) => this
  }

  /** Compare two validations values for equality. */
  def ===[EE >: E, AA >: A](x: => Validation[EE, AA])(implicit EE: Equal[EE], EA: Equal[AA]): Boolean =
    this match {
      case Failure(e1) => x match {
        case Failure(e2) => Equal[EE].equal(e1, e2)
        case Success(_) => false
      }
      case Success(a1) => x match {
        case Success(a2) => Equal[AA].equal(a1, a2)
        case Failure(_) => false
      }
    }

  /** Compare two validations values for ordering. */
  def compare[EE >: E, AA >: A](x: => Validation[EE, AA])(implicit EE: Order[EE], EA: Order[AA]): Ordering =
    this match {
      case Failure(e1) => x match {
        case Failure(e2) => Order[EE].apply(e1, e2)
        case Success(_) => Ordering.LT
      }
      case Success(a1) => x match {
        case Success(a2) => Order[AA].apply(a1, a2)
        case Failure(_) => Ordering.GT
      }
    }

<<<<<<< HEAD
  /** Show for a validation value. */
  def show[EE >: E, AA >: A](implicit SE: Show[EE], SA: Show[AA]): List[Char] =
    this match {
      case Failure(e) => "Failure(".toList ::: Show[EE].show(e) ::: ")".toList
      case Success(a) => "Success(".toList ::: Show[AA].show(a) ::: ")".toList
    }
=======
  implicit def failProjectionSemigroup[E, A](implicit E0: Semigroup[E]): Semigroup[FailProjection[E, A]] = new IsomorphismSemigroup[FailProjection[E, A], Validation[E, A]] {
    def iso = FailProjectionIso
    implicit def G: Semigroup[Validation[E, A]] = Validation.validationSemigroupFail
  }
>>>>>>> 1427696f

  /** If `this` and `that` are both success, or both a failure, combine them with the provided `Semigroup` for each. Otherwise, return the success. Alias for `+|+` */
  def append[EE >: E, AA >: A](that: Validation[EE, AA])(implicit es: Semigroup[EE], as: Semigroup[AA]): Validation[EE, AA] = (this, that) match {
    case (Success(a1), Success(a2))   => Success(as.append(a1, a2))
    case (Success(_), Failure(_)) => this
    case (Failure(_), Success(_)) => that
    case (Failure(e1), Failure(e2))   => Failure(es.append(e1, e2))
  }

  /** If `this` and `that` are both success, or both a failure, combine them with the provided `Semigroup` for each. Otherwise, return the success. Alias for `append` */
  def +|+[EE >: E, AA >: A](x: Validation[EE, AA])(implicit es: Semigroup[EE], as: Semigroup[AA]): Validation[EE, AA] = append(x)

  /** Wraps the failure value in a [[scalaz.NonEmptyList]] */
  def toValidationNEL[EE >: E, AA >: A]: ValidationNEL[EE, AA] =
    this match {
      case Success(a) => Success(a)
      case Failure(e) => Failure(NonEmptyList(e))
    }

  /** Convert to a disjunction. */
  def disjunction: (E \/ A) =
    this match {
      case Success(a) => \/-(a)
      case Failure(e) => -\/(e)
    }

  /** Run a disjunction function and back to validation again. Alias for `@\/` */
  def disjunctioned[EE >: E, AA >: A](k: (E \/ A) => (EE \/ AA)): Validation[EE, AA] =
    k(disjunction).validation

  /** Run a disjunction function and back to validation again. Alias for `disjunctioned` */
  def @\/[EE >: E, AA >: A](k: (E \/ A) => (EE \/ AA)): Validation[EE, AA] =
    disjunctioned(k)

}

private final case class Success[E, A](a: A) extends Validation[E, A]
private final case class Failure[E, A](e: E) extends Validation[E, A]

object Validation extends ValidationFunctions with ValidationInstances {

  /** Spin in tail-position on the success value of the given validation. */
  @annotation.tailrec
  final def loopSuccess[E, A, X](d: Validation[E, A], success: A => X \/ Validation[E, A], failure: E => X): X =
    d match {
      case Failure(e) => failure(e)
      case Success(a) => success(a) match {
        case -\/(x) => x
        case \/-(q) => loopSuccess(q, success, failure)
      }
    }

  /** Spin in tail-position on the failure value of the given validation. */
  @annotation.tailrec
  final def loopFailure[E, A, X](d: Validation[E, A], success: A => X, failure: E => X \/ Validation[E, A]): X =
    d match {
      case Failure(e) => failure(e) match {
        case -\/(x) => x
        case \/-(q) => loopFailure(q, success, failure)
      }
      case Success(a) => success(a)
    }

}


trait ValidationInstances extends ValidationInstances0 {
  type \?/[+E, +A] =
  Validation[E, A]
}

trait ValidationInstances0 extends ValidationInstances1 {

  implicit def ValidationOrder[E: Order, A: Order]: Order[Validation[E, A]] = new Order[Validation[E, A]] {
    def order(f1: Validation[E, A], f2: Validation[E, A]) =
      f1 compare f2
  }

  implicit def ValidationMonoid[E: Monoid, A: Semigroup]: Monoid[Validation[E, A]] =
    new Monoid[Validation[E, A]] {
      def append(a1: Validation[E, A], a2: => Validation[E, A]) =
        a1 +++ a2
      def zero =
        Failure(Monoid[E].zero)
    }
}

trait ValidationInstances1 extends ValidationInstances2 {
  implicit def ValidationEqual[E: Equal, A: Equal]: Equal[Validation[E, A]] =
      new Equal[Validation[E, A]] {
        def equal(a1: Validation[E, A], a2: Validation[E, A]) =
          a1 === a2
      }

  implicit def ValidationShow[E: Show, A: Show]: Show[Validation[E, A]] =
    Show.show(_.show)

  implicit def ValidationSemigroup[E, A: Semigroup]: Semigroup[Validation[E, A]] =
    new Semigroup[Validation[E, A]] {
      def append(a1: Validation[E, A], a2: => Validation[E, A]) =
        a1 +++ a2
    }
}

trait ValidationInstances2 extends ValidationInstances3 {
  implicit def ValidationInstances1[L]: Pointed[({type l[a] = Validation[L, a]})#l] with Traverse[({type l[a] = Validation[L, a]})#l] with Cozip[({type l[a] = Validation[L, a]})#l] with Plus[({type l[a] = Validation[L, a]})#l] = new Pointed[({type l[a] = Validation[L, a]})#l] with Traverse[({type l[a] = Validation[L, a]})#l] with Cozip[({type l[a] = Validation[L, a]})#l] with Plus[({type l[a] = Validation[L, a]})#l] {
    def point[A](a: => A) =
      Success(a)

<<<<<<< HEAD
    override def map[A, B](fa: Validation[L, A])(f: A => B) =
      fa map f

    def traverseImpl[G[+_] : Applicative, A, B](fa: Validation[L, A])(f: A => G[B]) =
      fa.traverse(f)
=======
  def validationSemigroupFail[E, A](implicit E0: Semigroup[E]): Semigroup[Validation[E, A]] = new Semigroup[Validation[E, A]] {
    def append(f1: Validation[E, A], f2: => Validation[E, A]): Validation[E, A] = f1 orElse f2
  }

  implicit def validationSemigroup[E : Semigroup, A : Semigroup]: Semigroup[Validation[E, A]] = new Semigroup[Validation[E, A]] {
    def append(f1: Validation [E, A], f2: => Validation[E, A]): Validation[E, A] = f1 append f2
  }

  /**
   * An alternative type class instance for Validation, treating it as a right-biased Either with fail-fast
   * semantics. Intentionally non-implicit, as accidental use of this could be dangerous when you are after
   * `Applicative[[a]Validation[E, A]]` for some `Semigroup[E]` for which errors are accumulated.
   *
   * This is a convenience to avoid converting to and from `Either`.
   */
  def validationMonad[E] = new Traverse[({type λ[α] = Validation[E, α]})#λ] with Monad[({type λ[α] = Validation[E, α]})#λ] {
    def point[A](a: => A): Validation[E, A] = Success(a)
>>>>>>> 1427696f

    override def foldRight[A, B](fa: Validation[L, A], z: => B)(f: (A, => B) => B) =
      fa.foldRight(z)(f)

    def cozip[A, B](x: Validation[L, A \/ B]) =
      x match {
        case Failure(l) => -\/(Failure(l))
        case Success(e) => e match {
          case -\/(a) => -\/(Success(a))
          case \/-(b) => \/-(Success(b))
        }
      }

    def plus[A](a: Validation[L, A], b: => Validation[L, A]) =
      a orElse b
  }
}

trait ValidationInstances3 {
  implicit def ValidationInstances0 : Bitraverse[Validation] = new Bitraverse[Validation] {
    override def bimap[A, B, C, D](fab: Validation[A, B])
                                  (f: A => C, g: B => D) = fab bimap (f, g)

    def bitraverseImpl[G[+_] : Applicative, A, B, C, D](fab: Validation[A, B])
                                                  (f: A => G[C], g: B => G[D]) =
      fab.bitraverse(f, g)
  }

<<<<<<< HEAD
  implicit def ValidationApplicative[L: Semigroup]: Applicative[({type l[a] = Validation[L, a]})#l] = new Applicative[({type l[a] = Validation[L, a]})#l] {
    def point[A](a: => A) =
      Success(a)

    def ap[A, B](fa: => Validation[L, A])(f: => Validation[L, A => B]) =
      fa ap f
=======
  implicit def validationShow[E: Show, A: Show]: Show[Validation[E, A]] = new Show[Validation[E, A]] {
    override def show(f: Validation[E, A]) = f match {
      case Success(a) => Cord("Success(", Show[A].show(a), ")")
      case Failure(e) => Cord("Failure(", Show[E].show(e), ")")
    }
>>>>>>> 1427696f
  }

}

trait ValidationFunctions {
  /** Construct a success validation value. */
  def success[E, A]: A => Validation[E, A] =
    Success(_)

  /** Construct a success failure value. */
  def failure[E, A]: E => Validation[E, A] =
    Failure(_)

  /** Evaluate the given value, which might throw an exception. */
  def fromTryCatch[T](a: => T): Validation[Throwable, T] = try {
    success(a)
  } catch {
    case e => failure(e)
  }
}<|MERGE_RESOLUTION|>--- conflicted
+++ resolved
@@ -259,19 +259,12 @@
       }
     }
 
-<<<<<<< HEAD
   /** Show for a validation value. */
-  def show[EE >: E, AA >: A](implicit SE: Show[EE], SA: Show[AA]): List[Char] =
-    this match {
-      case Failure(e) => "Failure(".toList ::: Show[EE].show(e) ::: ")".toList
-      case Success(a) => "Success(".toList ::: Show[AA].show(a) ::: ")".toList
-    }
-=======
-  implicit def failProjectionSemigroup[E, A](implicit E0: Semigroup[E]): Semigroup[FailProjection[E, A]] = new IsomorphismSemigroup[FailProjection[E, A], Validation[E, A]] {
-    def iso = FailProjectionIso
-    implicit def G: Semigroup[Validation[E, A]] = Validation.validationSemigroupFail
-  }
->>>>>>> 1427696f
+  def show[EE >: E, AA >: A](implicit SE: Show[EE], SA: Show[AA]): Cord =
+    this match {
+      case Failure(e) => ("Failure(": Cord) ++ Show[EE].show(e) :- ')'
+      case Success(a) => ("Success(": Cord) ++ Show[AA].show(a) :- ')'
+    }
 
   /** If `this` and `that` are both success, or both a failure, combine them with the provided `Semigroup` for each. Otherwise, return the success. Alias for `+|+` */
   def append[EE >: E, AA >: A](that: Validation[EE, AA])(implicit es: Semigroup[EE], as: Semigroup[AA]): Validation[EE, AA] = (this, that) match {
@@ -381,31 +374,11 @@
     def point[A](a: => A) =
       Success(a)
 
-<<<<<<< HEAD
     override def map[A, B](fa: Validation[L, A])(f: A => B) =
       fa map f
 
     def traverseImpl[G[+_] : Applicative, A, B](fa: Validation[L, A])(f: A => G[B]) =
       fa.traverse(f)
-=======
-  def validationSemigroupFail[E, A](implicit E0: Semigroup[E]): Semigroup[Validation[E, A]] = new Semigroup[Validation[E, A]] {
-    def append(f1: Validation[E, A], f2: => Validation[E, A]): Validation[E, A] = f1 orElse f2
-  }
-
-  implicit def validationSemigroup[E : Semigroup, A : Semigroup]: Semigroup[Validation[E, A]] = new Semigroup[Validation[E, A]] {
-    def append(f1: Validation [E, A], f2: => Validation[E, A]): Validation[E, A] = f1 append f2
-  }
-
-  /**
-   * An alternative type class instance for Validation, treating it as a right-biased Either with fail-fast
-   * semantics. Intentionally non-implicit, as accidental use of this could be dangerous when you are after
-   * `Applicative[[a]Validation[E, A]]` for some `Semigroup[E]` for which errors are accumulated.
-   *
-   * This is a convenience to avoid converting to and from `Either`.
-   */
-  def validationMonad[E] = new Traverse[({type λ[α] = Validation[E, α]})#λ] with Monad[({type λ[α] = Validation[E, α]})#λ] {
-    def point[A](a: => A): Validation[E, A] = Success(a)
->>>>>>> 1427696f
 
     override def foldRight[A, B](fa: Validation[L, A], z: => B)(f: (A, => B) => B) =
       fa.foldRight(z)(f)
@@ -434,20 +407,12 @@
       fab.bitraverse(f, g)
   }
 
-<<<<<<< HEAD
   implicit def ValidationApplicative[L: Semigroup]: Applicative[({type l[a] = Validation[L, a]})#l] = new Applicative[({type l[a] = Validation[L, a]})#l] {
     def point[A](a: => A) =
       Success(a)
 
     def ap[A, B](fa: => Validation[L, A])(f: => Validation[L, A => B]) =
       fa ap f
-=======
-  implicit def validationShow[E: Show, A: Show]: Show[Validation[E, A]] = new Show[Validation[E, A]] {
-    override def show(f: Validation[E, A]) = f match {
-      case Success(a) => Cord("Success(", Show[A].show(a), ")")
-      case Failure(e) => Cord("Failure(", Show[E].show(e), ")")
-    }
->>>>>>> 1427696f
   }
 
 }
