--- conflicted
+++ resolved
@@ -2,29 +2,6 @@
 
 import scalaz._
 
-<<<<<<< HEAD
-object StateTUsage extends App {
-  import StateT._
-
-  def f[M[_]: Functor] = {
-    Functor[StateT[M, Int, ?]]
-  }
-
-  def m[M[_]: Monad] = {
-    Applicative[StateT[M, Int, ?]]
-    Monad[StateT[M, Int, ?]]
-    MonadState[StateT[M, Int, ?], Int]
-  }
-
-  def state(): Unit = {
-    val state: State[String, Int] = State((x: String) => (x + 1, 0))
-    val eval: Int = state.eval("")
-    state.flatMap(_ => state)
-  }
-}
-
-=======
->>>>>>> 8d139fcf
 object FibStateExample extends App {
   val S = scalaz.StateT.stateMonad[(Int, Int)]
   import S._ // for support if init, put, get, gets, ...
